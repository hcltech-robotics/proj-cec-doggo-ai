--- conflicted
+++ resolved
@@ -2,8 +2,6 @@
 from gauge_net_interface.srv import GaugeProcess
 import rclpy
 from rclpy.node import Node
-from rclpy.qos import QoSPolicyKind
-from rclpy.qos_overriding_options import QoSOverridingOptions
 from sensor_msgs.msg import Image
 import torch
 import torchvision.transforms as transforms
@@ -46,19 +44,8 @@
         # - Subscribing to the incoming image.
         # - Publishing the gauge image (as is) and the Detection2DArray message.
         self.image_sub = self.create_subscription(Image, 'image', self.image_callback, 10)
-<<<<<<< HEAD
-        self.image_pub = self.create_publisher(
-            Image,
-            'processed_image',
-            1,
-            qos_overriding_options=QoSOverridingOptions(
-                [QoSPolicyKind.RELIABILITY, QoSPolicyKind.HISTORY, QoSPolicyKind.DURABILITY]
-            ),
-        )
-=======
         self.gauge_pub = self.create_publisher(Image, 'gauge_image', 10)
         self.detections_pub = self.create_publisher(Detection2DArray, 'detections', 10)
->>>>>>> 1bb7f048
 
         # ROS2 Service to define how many images are processed
         self.process_mode_ = GaugeProcess.Request.MODE_DO_NOTHING
