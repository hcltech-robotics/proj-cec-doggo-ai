#!/usr/bin/env python3

import os

import cv2
from cv_bridge import CvBridge
from gauge_net.transforms import custom_transform
from gauge_net_interface.msg import GaugeReading
<<<<<<< HEAD


# Import message_filters for synchronization.
from message_filters import Subscriber, TimeSynchronizer
=======
from gauge_net_interface.srv import GaugeProcess
import numpy as np
>>>>>>> 02854281
import rclpy
from rclpy.node import Node
from rclpy.qos import HistoryPolicy, ReliabilityPolicy
from rclpy.qos_overriding_options import QoSOverridingOptions, QoSProfile
from sensor_msgs.msg import Image
import torch
import torchvision.transforms as transforms
<<<<<<< HEAD
from vision_msgs.msg import Detection2DArray
import cv2
=======
>>>>>>> 02854281


class GaugeReaderNode(Node):

    def __init__(self):
<<<<<<< HEAD
        super().__init__('gauge_reader')
        self.device = torch.device('cuda' if torch.cuda.is_available() else 'cpu')
        self.model_input_size = (512, 512)

        # Declare parameters.
        self.declare_parameter('model_file', '')
        self.declare_parameter('min_score', 0.99)
        self.declare_parameter('scaling_min', 0.0)
        self.declare_parameter('scaling_max', 100.0)
        model_path = self.get_parameter('model_file').get_parameter_value().string_value
        self.scaling_min = self.get_parameter('scaling_min').get_parameter_value().double_value
        self.scaling_max = self.get_parameter('scaling_max').get_parameter_value().double_value
        self.min_score = self.get_parameter('min_score').get_parameter_value().double_value

        # Load the model (expects inputs: image tensor and bbox tensor).
        self.model = torch.jit.load(model_path, map_location=self.device)
        self.model.eval()

        # Define image processing pipeline.
        self.transform = transforms.Compose(
            [custom_transform.CLAHEPreprocess(), custom_transform.ResizeWithPaddingAndBBox()]
=======
        self._namespace = 'gauge_reader'
        self._node_name = 'gauge_reader'
        super().__init__(self._node_name, namespace=self._namespace)

        # Use the GPU if available.
        self._device = torch.device('cuda' if torch.cuda.is_available() else 'cpu')

        # Declare and get node parameters.
        self.declare_parameters(
            namespace=self._namespace,
            parameters=[
                ('image_topic', '/image'),
                ('detector_model_file', ''),
                ('reader_model_file', ''),
                ('min_gauge_score', 0.99),
                ('min_needle_score', 0.95),
                ('scaling_min', 0.0),
                ('scaling_max', 100.0),
                ('image_stream.reliability', rclpy.Parameter.Type.STRING),
                ('image_stream.history', rclpy.Parameter.Type.STRING),
                ('image_stream.depth', rclpy.Parameter.Type.INTEGER),
            ],
        )

        self._image_topic = (
            self.get_parameter(f'{self._node_name}.image_topic').get_parameter_value().string_value
        )
        self._min_gauge_score = (
            self.get_parameter(f'{self._node_name}.min_gauge_score')
            .get_parameter_value()
            .double_value
        )
        self._min_needle_score = (
            self.get_parameter(f'{self._node_name}.min_needle_score')
            .get_parameter_value()
            .double_value
        )
        self._scaling_min = (
            self.get_parameter(f'{self._node_name}.scaling_min').get_parameter_value().double_value
        )
        self._scaling_max = (
            self.get_parameter(f'{self._node_name}.scaling_max').get_parameter_value().double_value
        )
        detector_model_path = (
            self.get_parameter(f'{self._node_name}.detector_model_file')
            .get_parameter_value()
            .string_value
        )
        reader_model_path = (
            self.get_parameter(f'{self._node_name}.reader_model_file')
            .get_parameter_value()
            .string_value
        )
        image_reliability = self.get_parameter(f'{self._node_name}.image_stream.reliability').value
        image_history = self.get_parameter(f'{self._node_name}.image_stream.history').value
        image_depth = self.get_parameter(f'{self._node_name}.image_stream.depth').value

        if not os.path.isfile(detector_model_path):
            self.get_logger().error(f'Detector model file not found: {detector_model_path}')
            raise FileNotFoundError(f'Missing detector model: {detector_model_path}')

        if not os.path.isfile(reader_model_path):
            self.get_logger().error(f'Reader model file not found: {reader_model_path}')
            raise FileNotFoundError(f'Missing reader model: {reader_model_path}')

        # Load the detector model.
        self._detector_model = torch.jit.load(detector_model_path, map_location=self._device)
        self._detector_model.eval()

        # Load the reader model.
        self._reader_model = torch.jit.load(reader_model_path, map_location=self._device)
        self._reader_model.eval()

        # Image processing pipeline for the detector.
        self._detector_transform = transforms.Compose(
            [
                transforms.ToPILImage(),
                transforms.ToTensor(),
                transforms.Normalize(mean=[0.485, 0.456, 0.406], std=[0.229, 0.224, 0.225]),
            ]
>>>>>>> 02854281
        )

        # Image processing pipeline for the reader.
        self._reader_transform = transforms.Compose(
            [custom_transform.CLAHEPreprocess(), custom_transform.ResizeWithPaddingAndBBox()]
        )

        # Setting up QoS profile for the image subscriber.
        RELIABILITY_MAP = {
            'best_effort': ReliabilityPolicy.BEST_EFFORT,
            'reliable': ReliabilityPolicy.RELIABLE,
        }

        HISTORY_MAP = {'keep_all': HistoryPolicy.KEEP_ALL, 'keep_last': HistoryPolicy.KEEP_LAST}

        image_qos_profile = QoSProfile(
            reliability=RELIABILITY_MAP.get(image_reliability, ReliabilityPolicy.RELIABLE),
            history=HISTORY_MAP.get(image_history, HistoryPolicy.KEEP_LAST),
            depth=image_depth,
        )

        # Subscribers and Publishers:
        # - Subscribing to the incoming image.
        # - Publishing:
        #   - the detected gauge image (bounding box on needle),
        #   - the processed image (bounding box on needle),
        #   - and the gauge reading.
        try:
            self._image_sub = self.create_subscription(
                Image, self._image_topic, self.image_callback, qos_profile=image_qos_profile
            )
        except Exception as e:
            self.get_logger().error(f'Failed to create image subscriber: {e}')
            raise

        self._gauge_pub = self.create_publisher(
            Image,
            'gauge_image',
            10,
            qos_overriding_options=QoSOverridingOptions.with_default_policies(),
        )

<<<<<<< HEAD
        self.proc_pub = self.create_publisher(Image, 'processed_image', 10)

        # cv_bridge for image conversion.
        self.bridge = CvBridge()

        # Create message_filters subscribers for gauge_image and detections.
        self.gauge_sub = Subscriber(
            self,
=======
        self._proc_gauge_pub = self.create_publisher(
>>>>>>> 02854281
            Image,
            'processed_gauge_image',
            10,
            qos_overriding_options=QoSOverridingOptions.with_default_policies(),
        )

        self._gauge_reading_pub = self.create_publisher(
            GaugeReading,
            'gauge_reading',
            10,
            qos_overriding_options=QoSOverridingOptions.with_default_policies(),
        )

        # Service to define how many images are processed
        self._process_mode = GaugeProcess.Request.MODE_DO_NOTHING
        self._image_process_mode_srv = self.create_service(
            GaugeProcess, 'set_image_process_mode', self.set_image_process_mode_callback
        )

        # cv_bridge for image conversion.
        self._bridge = CvBridge()

        self.get_logger().info('GaugeReader Node Started')

    def set_image_process_mode_callback(
        self, request: GaugeProcess.Request, response: GaugeProcess.Response
    ) -> GaugeProcess.Response:

        PROCESS_MODE_NAMES = {
            GaugeProcess.Request.MODE_DO_NOTHING: 'MODE_DO_NOTHING',
            GaugeProcess.Request.MODE_PROCESS_ONE_IMAGE: 'MODE_PROCESS_ONE_IMAGE',
            GaugeProcess.Request.MODE_CONTINUOUS_PROCESSING: 'MODE_CONTINUOUS_PROCESSING',
        }

        mode_name = PROCESS_MODE_NAMES.get(request.process_mode)

        if mode_name:
            self._process_mode = request.process_mode
            self.get_logger().debug(f'Set to {mode_name}')
            response.success = True
            response.info = f'Set to {mode_name}'
        else:
            self.get_logger().warning(f'Invalid process mode: {request.process_mode}')
            response.success = False
            response.info = f'Invalid process mode ({request.process_mode})'

        return response

    def detect_gauge(self, cv_image):
        # Process the image for the detector model.
        image_tensor = self._detector_transform(cv_image).to(self._device)
        self.get_logger().info(f'Calling detector model with image tensor: {image_tensor.shape}')
        with torch.no_grad():
            detections = self._detector_model([image_tensor])

        # Extract detections, boxes, and scores
        boxes = detections[1][0]['boxes']
        scores = detections[1][0]['scores']
        labels = detections[1][0]['labels']

        best_detection = {
            'gauge': {'bbox': None, 'score': 0.0},
            'needle': {'bbox': None, 'score': 0.0},
        }

        # Find the detection with highest probability (score) for both the needle and the gauge.
        for box, score, label in zip(boxes, scores, labels):
            if label == 1 and score > best_detection['gauge']['score']:
                best_detection['gauge']['bbox'] = box
                best_detection['gauge']['score'] = score
            elif label == 2 and score > best_detection['needle']['score']:
                best_detection['needle']['bbox'] = box
                best_detection['needle']['score'] = score

<<<<<<< HEAD
        # Crop the gauge from the image.
        gauge_crop = cv_image[g_y_min:g_y_max, g_x_min:g_x_max]
        # Extract needle bounding box.
        n_box = needle_det.bbox
        n_center_x = n_box.center.position.x
        n_center_y = n_box.center.position.y
        n_size_x = n_box.size_x
        n_size_y = n_box.size_y
=======
        return best_detection

    def _needle_in_gauge(self, gauge_bbox, needle_bbox):
        if gauge_bbox is None or needle_bbox is None:
            return False
>>>>>>> 02854281

        # Unpack bounding box coordinates [x1, y1, x2, y2]
        g_x1, g_y1, g_x2, g_y2 = gauge_bbox
        n_x1, n_y1, n_x2, n_y2 = needle_bbox

        # Check if needle is completely inside gauge
        return g_x1 <= n_x1 and n_x2 <= g_x2 and g_y1 <= n_y1 and n_y2 <= g_y2

    def _crop_gauge(self, cv_image, detection_result):
        gauge_bbox = detection_result['gauge']['bbox']
        needle_bbox = detection_result['needle']['bbox']

        # Convert tensor values to integers
        if gauge_bbox is not None:
            gauge_bbox = [int(coord) for coord in gauge_bbox]

<<<<<<< HEAD
        bbox_n = [norm_n_x_min, norm_n_y_min, norm_n_x_max, norm_n_y_max]
        # Transform the gauge crop to a tensor (model expects 512x512 input).
        sample = {'image': gauge_crop, 'bbox': bbox_n}
        transformed = self.transform(sample)
        gauge_crop_tensor = (
            transforms.ToTensor()(transformed['image']).unsqueeze(0).to(self.device)
        )
        bbox_tensor = torch.tensor(transformed['bbox'], dtype=torch.float32).unsqueeze(0)

        img = transforms.ToTensor()(transformed['image']).numpy()

        import numpy as np

        # Ensure proper image format
        img = np.transpose(img, (1, 2, 0))  # Convert from (C, H, W) to (H, W, C)

        # Rescale image and ensure uint8 format
        img = (img * 255).astype(np.uint8)

        print("Image shape:", img.shape)
        bbox = transformed['bbox']

        # Scale the bounding box back to the image dimensions
        height, width, _ = img.shape
        bbox[0] = int(bbox[0] * width)
        bbox[1] = int(bbox[1] * height)
        bbox[2] = int(bbox[2] * width)
        bbox[3] = int(bbox[3] * height)

        cv2.rectangle(img, (bbox[0], bbox[1]), (bbox[2], bbox[3]), color=(0, 0, 0), thickness=2)

        # Publish the processed image.
        self.proc_pub.publish(self.bridge.cv2_to_imgmsg(img, encoding='mono8'))
=======
        if needle_bbox is not None:
            needle_bbox = [int(coord) for coord in needle_bbox]

        # Extract gauge bounding box.
        cropped_gauge = cv_image[gauge_bbox[1]:gauge_bbox[3], gauge_bbox[0]:gauge_bbox[2]]
        # Compute the needle bounding box in the gauge crop.
        needle_x_min = needle_bbox[0] - gauge_bbox[0]
        needle_y_min = needle_bbox[1] - gauge_bbox[1]
        needle_x_max = needle_bbox[2] - gauge_bbox[0]
        needle_y_max = needle_bbox[3] - gauge_bbox[1]

        return cropped_gauge, [needle_x_min, needle_y_min, needle_x_max, needle_y_max]

    def _publish_gauge_image(self, cropped_gauge, needle_bbox, header):
        needle_x_min, needle_y_min, needle_x_max, needle_y_max = needle_bbox
        # Draw rectangle on the needle (red)
        cv2.rectangle(
            cropped_gauge,
            (needle_x_min, needle_y_min),
            (needle_x_max, needle_y_max),
            (255, 0, 0),
            1,
        )
        # Publish the gauge image
        self._gauge_pub.publish(
            self._bridge.cv2_to_imgmsg(cropped_gauge, encoding='rgb8', header=header)
        )
>>>>>>> 02854281

    def _transform_data(self, cropped_gauge, needle_bbox):
        # Transform the image and needle bounding box
        height, width, _ = cropped_gauge.shape
        needle_bbox = np.array(needle_bbox) / np.array([width, height, width, height])
        sample = {'image': cropped_gauge, 'bbox': needle_bbox}
        transformed = self._reader_transform(sample)

        # Return both image and bounding box as numpy arrays
        return np.array(transformed['image']), transformed['bbox']

    def _publish_transformed_image(self, gauge_image, needle_bbox, header):
        # Scale the bounding box back to the image dimensions
        height, width = gauge_image.shape
        needle_bbox = np.array(needle_bbox) * np.array([width, height, width, height])
        needle_bbox = needle_bbox.astype(int)

        # Convert grayscale to RGB
        gauge_image_rgb = cv2.cvtColor(gauge_image, cv2.COLOR_GRAY2RGB)

        # Draw rectangle on the needle (red)
        cv2.rectangle(
            gauge_image_rgb,
            (needle_bbox[0], needle_bbox[1]),
            (needle_bbox[2], needle_bbox[3]),
            (255, 0, 0),  # Red color
            1,
        )

        # Publish the processed image
        self._proc_gauge_pub.publish(
            self._bridge.cv2_to_imgmsg(gauge_image_rgb, encoding='rgb8', header=header)
        )

    def _read_gauge_value(self, gauge_image, needle_bbox):
        # Transform the image to a tensor
        gauge_tensor = transforms.ToTensor()(gauge_image).unsqueeze(0).to(self._device)
        bbox_tensor = torch.tensor(needle_bbox, dtype=torch.float32).unsqueeze(0).to(self._device)

        # Call the reader model
        with torch.no_grad():
            output = self._reader_model(gauge_tensor, bbox_tensor)

        # Get the gauge reading
        gauge_reading = output.item()

        return gauge_reading

    def _publish_gauge_reading(self, gauge_reading, header):
        # Scale the model output
        scaled_reading = self._scaling_min + gauge_reading * (
            self._scaling_max - self._scaling_min
        )

        # Populate and publish the gauge reading message
        gauge_reading_msg = GaugeReading()
        gauge_reading_msg.header = header
        gauge_reading_msg.reading = gauge_reading
        gauge_reading_msg.scaled_reading = scaled_reading

        self.get_logger().info(f'Gauge reading: {gauge_reading}, Scaled reading: {scaled_reading}')

        self._gauge_reading_pub.publish(gauge_reading_msg)

    def image_callback(self, msg):
        if self._process_mode == GaugeProcess.Request.MODE_DO_NOTHING:
            return
        elif self._process_mode == GaugeProcess.Request.MODE_PROCESS_ONE_IMAGE:
            self._process_mode = GaugeProcess.Request.MODE_DO_NOTHING

        cv_image = self._bridge.imgmsg_to_cv2(msg, desired_encoding='rgb8')
        detection_result = self.detect_gauge(cv_image)

        # Do some checks on the detection results
        if detection_result['gauge']['score'] < self._min_gauge_score:
            self.get_logger().warning('Skipping observation: missing valid gauge detection.')
            return
        if detection_result['needle']['score'] < self._min_needle_score:
            self.get_logger().warning('Skipping observation: missing valid needle detection.')
            return
        if not self._needle_in_gauge(
            detection_result['gauge']['bbox'], detection_result['needle']['bbox']
        ):
            self.get_logger().warning('Skipping observation: needle not in gauge.')
            return
        header = msg.header
        cropped_gauge, needle_bbox = self._crop_gauge(cv_image, detection_result)
        self._publish_gauge_image(cropped_gauge.copy(), needle_bbox, header)

        trans_gauge, trans_needle = self._transform_data(cropped_gauge, needle_bbox)
        self._publish_transformed_image(trans_gauge.copy(), trans_needle, header)

        gauge_reading = self._read_gauge_value(trans_gauge, trans_needle)

        # Publish the gauge reading
        self._publish_gauge_reading(gauge_reading, header)


def main(args=None):
    rclpy.init(args=args)
    node = GaugeReaderNode()

    try:
        rclpy.spin(node)
    except KeyboardInterrupt:
        pass
    finally:
        node.destroy_node()
        rclpy.shutdown()


if __name__ == '__main__':
    main()<|MERGE_RESOLUTION|>--- conflicted
+++ resolved
@@ -6,15 +6,8 @@
 from cv_bridge import CvBridge
 from gauge_net.transforms import custom_transform
 from gauge_net_interface.msg import GaugeReading
-<<<<<<< HEAD
-
-
-# Import message_filters for synchronization.
-from message_filters import Subscriber, TimeSynchronizer
-=======
 from gauge_net_interface.srv import GaugeProcess
 import numpy as np
->>>>>>> 02854281
 import rclpy
 from rclpy.node import Node
 from rclpy.qos import HistoryPolicy, ReliabilityPolicy
@@ -22,39 +15,11 @@
 from sensor_msgs.msg import Image
 import torch
 import torchvision.transforms as transforms
-<<<<<<< HEAD
-from vision_msgs.msg import Detection2DArray
-import cv2
-=======
->>>>>>> 02854281
 
 
 class GaugeReaderNode(Node):
 
     def __init__(self):
-<<<<<<< HEAD
-        super().__init__('gauge_reader')
-        self.device = torch.device('cuda' if torch.cuda.is_available() else 'cpu')
-        self.model_input_size = (512, 512)
-
-        # Declare parameters.
-        self.declare_parameter('model_file', '')
-        self.declare_parameter('min_score', 0.99)
-        self.declare_parameter('scaling_min', 0.0)
-        self.declare_parameter('scaling_max', 100.0)
-        model_path = self.get_parameter('model_file').get_parameter_value().string_value
-        self.scaling_min = self.get_parameter('scaling_min').get_parameter_value().double_value
-        self.scaling_max = self.get_parameter('scaling_max').get_parameter_value().double_value
-        self.min_score = self.get_parameter('min_score').get_parameter_value().double_value
-
-        # Load the model (expects inputs: image tensor and bbox tensor).
-        self.model = torch.jit.load(model_path, map_location=self.device)
-        self.model.eval()
-
-        # Define image processing pipeline.
-        self.transform = transforms.Compose(
-            [custom_transform.CLAHEPreprocess(), custom_transform.ResizeWithPaddingAndBBox()]
-=======
         self._namespace = 'gauge_reader'
         self._node_name = 'gauge_reader'
         super().__init__(self._node_name, namespace=self._namespace)
@@ -135,7 +100,6 @@
                 transforms.ToTensor(),
                 transforms.Normalize(mean=[0.485, 0.456, 0.406], std=[0.229, 0.224, 0.225]),
             ]
->>>>>>> 02854281
         )
 
         # Image processing pipeline for the reader.
@@ -178,18 +142,7 @@
             qos_overriding_options=QoSOverridingOptions.with_default_policies(),
         )
 
-<<<<<<< HEAD
-        self.proc_pub = self.create_publisher(Image, 'processed_image', 10)
-
-        # cv_bridge for image conversion.
-        self.bridge = CvBridge()
-
-        # Create message_filters subscribers for gauge_image and detections.
-        self.gauge_sub = Subscriber(
-            self,
-=======
         self._proc_gauge_pub = self.create_publisher(
->>>>>>> 02854281
             Image,
             'processed_gauge_image',
             10,
@@ -264,22 +217,11 @@
                 best_detection['needle']['bbox'] = box
                 best_detection['needle']['score'] = score
 
-<<<<<<< HEAD
-        # Crop the gauge from the image.
-        gauge_crop = cv_image[g_y_min:g_y_max, g_x_min:g_x_max]
-        # Extract needle bounding box.
-        n_box = needle_det.bbox
-        n_center_x = n_box.center.position.x
-        n_center_y = n_box.center.position.y
-        n_size_x = n_box.size_x
-        n_size_y = n_box.size_y
-=======
         return best_detection
 
     def _needle_in_gauge(self, gauge_bbox, needle_bbox):
         if gauge_bbox is None or needle_bbox is None:
             return False
->>>>>>> 02854281
 
         # Unpack bounding box coordinates [x1, y1, x2, y2]
         g_x1, g_y1, g_x2, g_y2 = gauge_bbox
@@ -296,41 +238,6 @@
         if gauge_bbox is not None:
             gauge_bbox = [int(coord) for coord in gauge_bbox]
 
-<<<<<<< HEAD
-        bbox_n = [norm_n_x_min, norm_n_y_min, norm_n_x_max, norm_n_y_max]
-        # Transform the gauge crop to a tensor (model expects 512x512 input).
-        sample = {'image': gauge_crop, 'bbox': bbox_n}
-        transformed = self.transform(sample)
-        gauge_crop_tensor = (
-            transforms.ToTensor()(transformed['image']).unsqueeze(0).to(self.device)
-        )
-        bbox_tensor = torch.tensor(transformed['bbox'], dtype=torch.float32).unsqueeze(0)
-
-        img = transforms.ToTensor()(transformed['image']).numpy()
-
-        import numpy as np
-
-        # Ensure proper image format
-        img = np.transpose(img, (1, 2, 0))  # Convert from (C, H, W) to (H, W, C)
-
-        # Rescale image and ensure uint8 format
-        img = (img * 255).astype(np.uint8)
-
-        print("Image shape:", img.shape)
-        bbox = transformed['bbox']
-
-        # Scale the bounding box back to the image dimensions
-        height, width, _ = img.shape
-        bbox[0] = int(bbox[0] * width)
-        bbox[1] = int(bbox[1] * height)
-        bbox[2] = int(bbox[2] * width)
-        bbox[3] = int(bbox[3] * height)
-
-        cv2.rectangle(img, (bbox[0], bbox[1]), (bbox[2], bbox[3]), color=(0, 0, 0), thickness=2)
-
-        # Publish the processed image.
-        self.proc_pub.publish(self.bridge.cv2_to_imgmsg(img, encoding='mono8'))
-=======
         if needle_bbox is not None:
             needle_bbox = [int(coord) for coord in needle_bbox]
 
@@ -358,7 +265,6 @@
         self._gauge_pub.publish(
             self._bridge.cv2_to_imgmsg(cropped_gauge, encoding='rgb8', header=header)
         )
->>>>>>> 02854281
 
     def _transform_data(self, cropped_gauge, needle_bbox):
         # Transform the image and needle bounding box
