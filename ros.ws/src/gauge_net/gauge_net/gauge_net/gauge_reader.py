from cv_bridge import CvBridge
from gauge_net_interface.msg import GaugeReading

# Import message_filters for synchronization.
from message_filters import Subscriber, TimeSynchronizer
import rclpy
from rclpy.node import Node
from rclpy.qos import QoSPolicyKind
from rclpy.qos_overriding_options import QoSOverridingOptions
from sensor_msgs.msg import Image
import torch
import torchvision.transforms as transforms
from vision_msgs.msg import Detection2DArray


class GaugeReader(Node):

    def __init__(self):
        super().__init__('gauge_reader')
        self.device = torch.device('cuda' if torch.cuda.is_available() else 'cpu')
        self.model_input_size = (512, 512)

        # Declare parameters.
        self.declare_parameter('model_file', '')
        self.declare_parameter('min_score', 0.99)
        self.declare_parameter('scaling_min', 0.0)
        self.declare_parameter('scaling_max', 100.0)
        model_path = self.get_parameter('model_file').get_parameter_value().string_value
        self.scaling_min = self.get_parameter('scaling_min').get_parameter_value().double_value
        self.scaling_max = self.get_parameter('scaling_max').get_parameter_value().double_value
        self.min_score = self.get_parameter('min_score').get_parameter_value().double_value

        # Load the model (expects inputs: image tensor and bbox tensor).
        self.model = torch.jit.load(model_path, map_location=self.device)
        self.model.eval()

        # Define image processing pipeline.
        self.transform = transforms.Compose(
            [
                transforms.ToPILImage(),
                transforms.Resize(self.model_input_size),
                transforms.Grayscale(num_output_channels=1),  # Converts to grayscale
                transforms.ToTensor(),
                transforms.Normalize(mean=[0.5], std=[0.5]),
            ]
        )

<<<<<<< HEAD
        # ROS2 Image subscriber and publisher
        self.image_sub = self.create_subscription(
            Image,
            'processed_image',
            self.image_callback,
            1,
            qos_overriding_options=QoSOverridingOptions(
                [QoSPolicyKind.RELIABILITY, QoSPolicyKind.HISTORY, QoSPolicyKind.DURABILITY]
            ),
        )
=======
        # Publisher for the gauge reading.
>>>>>>> 1bb7f048
        self.reading_pub = self.create_publisher(GaugeReading, 'gauge_reading', 10)

        # cv_bridge for image conversion.
        self.bridge = CvBridge()

        # Create message_filters subscribers for gauge_image and detections.
        self.gauge_sub = Subscriber(self, Image, 'image')
        self.detections_sub = Subscriber(self, Detection2DArray, 'detections')

        # Use a TimeSynchronizer to match messages based on their header timestamps.
        self.ts = TimeSynchronizer([self.gauge_sub, self.detections_sub], 10)
        self.ts.registerCallback(self.synced_callback)

        self.get_logger().info('GaugeReader Node Started')

    def synced_callback(self, image_msg, detections_msg):
        """
        Process synchronized image and detection messages.

        This callback is triggered only when both `image_msg` and `detections_msg`
        share the same header timestamp. It performs the following steps:

        1. Converts the image to a tensor.
        2. Extracts the gauge (where `class_id == '2'`).
        3. Extracts a normalized bounding box for the needle from detections (`class_id == '1'`).
        4. Passes both to the model to compute the gauge reading.
        """
        # Convert the image message to an OpenCV image.
        try:
            cv_image = self.bridge.imgmsg_to_cv2(image_msg, desired_encoding='rgb8')
        except Exception as e:
            self.get_logger().error(f'Failed to convert image: {e}')
            return
        # print(detections_msg)
        # Search for valid gauge and needle detections.
        gauge_det = None
        needle_det = None
        for det in detections_msg.detections:
            for hyp in det.results:
                # Ensure hypothesis is an ObjectHypothesisWithPose with a string class_id.
                if hyp.hypothesis.class_id == '1' and hyp.hypothesis.score >= self.min_score:
                    gauge_det = det
                elif hyp.hypothesis.class_id == '2' and hyp.hypothesis.score >= self.min_score:
                    needle_det = det

        # If either detection is missing, skip this observation.
        print(gauge_det, needle_det)
        if gauge_det is None or needle_det is None:
            self.get_logger().warning(
                'Skipping observation: missing valid gauge/needle detection or confidence < 95%.'
            )
            return

        # Extract gauge bounding box.
        g_box = gauge_det.bbox
        g_center_x = g_box.center.position.x
        g_center_y = g_box.center.position.y
        g_size_x = g_box.size_x
        g_size_y = g_box.size_y
        g_x_min = int(g_center_x - g_size_x / 2.0)
        g_y_min = int(g_center_y - g_size_y / 2.0)
        g_x_max = int(g_center_x + g_size_x / 2.0)
        g_y_max = int(g_center_y + g_size_y / 2.0)

        # Check that the gauge bounding box is within the image bounds.
        height, width, _ = cv_image.shape
        if g_x_min < 0 or g_y_min < 0 or g_x_max > width or g_y_max > height:
            self.get_logger().warning(
                'Gauge bounding box is out of image bounds, skipping observation.'
            )
            return

        # Crop the gauge from the image.
        gauge_crop = cv_image[g_y_min:g_y_max, g_x_min:g_x_max]

        # Extract needle bounding box.
        n_box = needle_det.bbox
        n_center_x = n_box.center.position.x
        n_center_y = n_box.center.position.y
        n_size_x = n_box.size_x
        n_size_y = n_box.size_y

        # Compute the needle bounding box in the gauge crop.
        n_x_min = n_center_x - n_size_x / 2.0
        n_y_min = n_center_y - n_size_y / 2.0
        n_x_max = n_center_x + n_size_x / 2.0
        n_y_max = n_center_y + n_size_y / 2.0

        # Ensure that the needle box is fully inside the gauge box.
        print('needle:', n_x_min, n_y_min, n_x_max, n_y_max)
        print('gauge:', g_x_min, g_y_min, g_x_max, g_y_max)
        if n_x_min < g_x_min or n_y_min < g_y_min or n_x_max > g_x_max or n_y_max > g_y_max:
            self.get_logger().warning(
                'Needle bounding box is not fully inside the gauge, skipping observation.'
            )
            return

        # Normalize the needle bbox relative to the gauge crop.
        gauge_width = g_x_max - g_x_min
        gauge_height = g_y_max - g_y_min

        norm_n_x_min = (n_x_min - g_x_min) / gauge_width
        norm_n_y_min = (n_y_min - g_y_min) / gauge_height
        norm_n_x_max = (n_x_max - g_x_min) / gauge_width
        norm_n_y_max = (n_y_max - g_y_min) / gauge_height

        norm_n_x_min *= self.model_input_size[0] / gauge_width
        norm_n_y_min *= self.model_input_size[1] / gauge_height
        norm_n_x_max *= self.model_input_size[0] / gauge_width
        norm_n_y_max *= self.model_input_size[1] / gauge_height

        bbox_tensor = torch.tensor(
            [norm_n_x_min, norm_n_y_min, norm_n_x_max, norm_n_y_max], dtype=torch.float32
        ).unsqueeze(0)
        # Transform the gauge crop to a tensor (model expects 512x512 input).
        gauge_crop_tensor = self.transform(gauge_crop).unsqueeze(0).to(self.device)

        # Run inference: the model expects the gauge crop and the normalized bbox.
        with torch.no_grad():
            reading = self.model(gauge_crop_tensor, bbox_tensor.to(self.device)).item()
            # reading = self.model(gauge_crop_tensor).item()

        # Scale the model output.
        scaled_reading = self.scaling_min + reading * (self.scaling_max - self.scaling_min)

        # Populate and publish the gauge reading message.
        gauge_reading = GaugeReading()
        gauge_reading.reading = reading
        gauge_reading.scaled_reading = scaled_reading
        self.get_logger().info(
            f'BBOX: {bbox_tensor} Reading: {reading}, Scaled Reading: {scaled_reading}'
        )

        self.reading_pub.publish(gauge_reading)


def main(args=None):
    rclpy.init(args=args)
    node = GaugeReader()
    rclpy.spin(node)
    node.destroy_node()
    rclpy.shutdown()


if __name__ == '__main__':
    main()<|MERGE_RESOLUTION|>--- conflicted
+++ resolved
@@ -5,8 +5,6 @@
 from message_filters import Subscriber, TimeSynchronizer
 import rclpy
 from rclpy.node import Node
-from rclpy.qos import QoSPolicyKind
-from rclpy.qos_overriding_options import QoSOverridingOptions
 from sensor_msgs.msg import Image
 import torch
 import torchvision.transforms as transforms
@@ -45,20 +43,7 @@
             ]
         )
 
-<<<<<<< HEAD
-        # ROS2 Image subscriber and publisher
-        self.image_sub = self.create_subscription(
-            Image,
-            'processed_image',
-            self.image_callback,
-            1,
-            qos_overriding_options=QoSOverridingOptions(
-                [QoSPolicyKind.RELIABILITY, QoSPolicyKind.HISTORY, QoSPolicyKind.DURABILITY]
-            ),
-        )
-=======
         # Publisher for the gauge reading.
->>>>>>> 1bb7f048
         self.reading_pub = self.create_publisher(GaugeReading, 'gauge_reading', 10)
 
         # cv_bridge for image conversion.
