--- conflicted
+++ resolved
@@ -15,12 +15,8 @@
 
     def __init__(self):
         super().__init__('gauge_reader')
-<<<<<<< HEAD
         self.device = torch.device("cuda" if torch.cuda.is_available() else "cpu")
         self.model_input_size = (512, 512)
-=======
-        self.device = torch.device('cuda' if torch.cuda.is_available() else 'cpu')
->>>>>>> 0b0c7061
 
         # Declare parameters.
         self.declare_parameter('model_file', '')
@@ -37,7 +33,6 @@
         self.model.eval()
 
         # Define image processing pipeline.
-<<<<<<< HEAD
         self.transform = transforms.Compose([
             transforms.ToPILImage(),
             transforms.Resize(self.model_input_size),
@@ -45,16 +40,6 @@
             transforms.ToTensor(),
             transforms.Normalize(mean=[0.5], std=[0.5])
         ])
-=======
-        self.transform = transforms.Compose(
-            [
-                transforms.ToPILImage(),
-                transforms.Resize((512, 512)),
-                transforms.ToTensor(),
-                transforms.Normalize(mean=[0.485, 0.456, 0.406], std=[0.229, 0.224, 0.225]),
-            ]
-        )
->>>>>>> 0b0c7061
 
         # Publisher for the gauge reading.
         self.reading_pub = self.create_publisher(GaugeReading, 'gauge_reading', 10)
